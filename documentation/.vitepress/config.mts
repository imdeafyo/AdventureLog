--- conflicted
+++ resolved
@@ -53,18 +53,11 @@
           priceCurrency: "USD",
           description: "Open-source version available for self-hosting.",
         },
-<<<<<<< HEAD
-        softwareVersion: "v0.9.0",
-        license:
-          "https://github.com/seanmorley15/adventurelog/blob/main/LICENSE",
-        screenshot: "https://raw.githubusercontent.com/seanmorley15/AdventureLog/refs/heads/main/brand/screenshots/adventures.png",
-=======
         softwareVersion: "v0.10.0",
         license:
           "https://github.com/seanmorley15/adventurelog/blob/main/LICENSE",
         screenshot:
           "https://raw.githubusercontent.com/seanmorley15/AdventureLog/refs/heads/main/brand/screenshots/adventures.png",
->>>>>>> f36de765
         downloadUrl: "https://github.com/seanmorley15/adventurelog",
         sameAs: ["https://github.com/seanmorley15/adventurelog"],
         keywords: [
